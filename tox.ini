[tox]
envlist = py36-tests
skipsdist = true
minversion = 3.8.0
requires =
  tox-pip-extensions
  tox-pyenv
  tox-envfile
tox_pip_extensions_ext_venv_update = true
# Exclusively use Python commands from pyenv's copies of Python, don't fall
# back to tox's default non-pyenv command search strategy.
tox_pyenv_fallback = false

[pytest]
filterwarnings =
    # Fail the tests if there are any warnings.
    error

    # Ignore certain specific warnings. One line per warning to ignore. The
    # pattern is:
    #
    # ignore:<WARNING_MESSAGE>:<WARNING_CATEGORY>:<MODULE>
    #
    # <WARNING_MESSAGE> is a regex that must match the warning message that you
    # want to ignore.
    #
    # <WARNING_CATEGORY> is the class of the warning that you want to ignore,
    # e.g. DeprecationWarning. See:
    # https://docs.python.org/2/library/warnings.html#warning-categories
    #
    # <MODULE> is the name of the module that the warning originates from.
    #
    # See https://docs.python.org/3/library/warnings.html and
    # https://docs.pytest.org/en/latest/warnings.html
    #
    ignore:^Use of \.\. or absolute path in a resource path is not allowed and will raise exceptions in a future release\.$:DeprecationWarning:pkg_resources

    # Ignore WebOb warnings that just say "<method> will be changing in the
    # future" and don't say how it will be changing or what developers can do
    # now to avoid the warning. I don't think these warnings _can_ be avoided
    # currently.
    ignore:^The behavior of \.best_match for the Accept classes is currently being maintained for backward compatibility, but the method will be deprecated in the future, as its behavior is not specified in \(and currently does not conform to\) RFC 7231\.$:DeprecationWarning:webob.acceptparse
    ignore:^The behavior of \.__contains__ for the Accept classes is currently being maintained for backward compatibility, but it will change in the future to better conform to the RFC\.$:DeprecationWarning:webob.acceptparse
    ignore:^The behavior of AcceptValidHeader\.best_match is currently being maintained for backward compatibility, but it will be deprecated in the future, as it does not conform to the RFC\.$:DeprecationWarning:webob.acceptparse
    ignore:^The behavior of AcceptValidHeader\.__contains__ is currently being maintained for backward compatibility, but it will change in the future to better conform to the RFC\.$:DeprecationWarning:webob.acceptparse
    ignore:^The behavior of AcceptLanguageValidHeader\.__iter__ is currently maintained for backward compatibility, but will change in the future.$:DeprecationWarning:webob.acceptparse

[testenv]
skip_install = true
sitepackages = {env:SITE_PACKAGES:false}
passenv =
    HOME
    dev: AUTHORITY
    dev: BOUNCER_URL
    dev: CLIENT_OAUTH_ID
    dev: CLIENT_RPC_ALLOWED_ORIGINS
    dev: CLIENT_URL
    dev: GOOGLE_ANALYTICS_TRACKING_ID
    dev: GOOGLE_ANALYTICS_CLIENT_TRACKING_ID
    dev: SENTRY_DSN
    dev: SENTRY_DSN_CLIENT
    dev: SENTRY_DSN_FRONTEND
    dev: SENTRY_ENVIRONMENT
    dev: USE_HTTPS
    dev: WEBSOCKET_URL
    dev: NEW_RELIC_LICENSE_KEY
    dev: NEW_RELIC_APP_NAME
    {tests,functests}: TEST_DATABASE_URL
    {tests,functests}: ELASTICSEARCH_URL
    {tests,functests}: PYTEST_ADDOPTS
    functests: BROKER_URL
    codecov: CI TRAVIS*
setenv = dev: PYTHONPATH = .
deps =
    tests: coverage
    {tests,functests,docstrings,checkdocstrings,analyze}: pytest
    {tests,functests,docstrings,checkdocstrings,analyze}: factory-boy
    {tests,docstrings,checkdocstrings,analyze}: hypothesis
    lint: flake8
    {format,checkformatting}: black
    coverage: coverage
    codecov: codecov
    {functests,docstrings,checkdocstrings,analyze}: webtest
    {docs,docstrings}: sphinx-autobuild
    {docs,checkdocs,docstrings,checkdocstrings}: sphinx
    {docs,checkdocs,docstrings,checkdocstrings}: sphinx_rtd_theme
    {tests,functests,docstrings,checkdocstrings,analyze}: -r requirements.txt
    analyze: pylint
    dev: ipython
    dev: ipdb
    dev: -r requirements-dev.in
    dev: -e lib/h_pyramid_sentry
    docker-compose: docker-compose
    pip-compile: pip-tools
whitelist_externals =
    {dev,tests,functests,pip-compile}: sh
changedir =
    {docs,checkdocs}: docs
commands =
    dev: sh bin/hypothesis --dev init
    dev: {posargs:sh bin/hypothesis devserver}
    lint: flake8 h
    lint: flake8 tests
    analyze: pylint {posargs:h tests}
    format: black h tests
    checkformatting: black --check h tests
    {tests,functests}: sh bin/create-testdb
    tests: coverage run -m pytest {posargs:tests/h/}
    functests: pytest {posargs:tests/functional/}
    docs: sphinx-autobuild -BqT -b dirhtml -d {envdir}/doctrees . {envdir}/html
    checkdocs: sphinx-build -qTWn -b dirhtml -d {envdir}/doctrees . {envdir}/html
    {docstrings,checkdocstrings}: sphinx-apidoc -ePMF -a -H "Dooccsstrinngs!!" --ext-intersphinx --ext-todo --ext-viewcode -o {envdir}/rst .
    docstrings: sphinx-autobuild -BqT -z h -z tests -b dirhtml {envdir}/rst {envdir}/dirhtml
    checkdocstrings: sphinx-build -qTn -b dirhtml {envdir}/rst {envdir}/dirhtml
    coverage: -coverage combine
    coverage: coverage report --show-missing
    codecov: codecov
    docker-compose: docker-compose {posargs}
<<<<<<< HEAD
    pip-compile: pip-compile
    # A work around while we have local libraries as pip-compile will
    # turn them into URIs like file:///home/my_local_user/etc... 
    pip-compile: sh -c 'cat requirements.literal >> requirements.txt'
=======
    pip-compile: pip-compile
>>>>>>> 07d3576e
<|MERGE_RESOLUTION|>--- conflicted
+++ resolved
@@ -116,11 +116,7 @@
     coverage: coverage report --show-missing
     codecov: codecov
     docker-compose: docker-compose {posargs}
-<<<<<<< HEAD
     pip-compile: pip-compile
     # A work around while we have local libraries as pip-compile will
     # turn them into URIs like file:///home/my_local_user/etc... 
-    pip-compile: sh -c 'cat requirements.literal >> requirements.txt'
-=======
-    pip-compile: pip-compile
->>>>>>> 07d3576e
+    pip-compile: sh -c 'cat requirements.literal >> requirements.txt'