@import 'compass/typography/text/force-wrap';

@import 'reset';
@import 'base';
@import 'responsive';
@import 'yui_grid';


$sansFontFamily: "Source Sans Pro", $sansFontFamily;
$serifFontFamily: "Merriweather", $serifFontFamily;
$headingsColor: $textColor;


//ELEMENT STYLES////////////////////////////////
a {
  color: $linkColor;
  &:hover { color: $linkColorHover; }
  text-decoration: none;
}

body {
  background-color: $bodyBackground;
  color: $textColor;
  font-smoothing: antialiased;
  -webkit-font-smoothing: antialiased;
  line-height: 1.4;
}

p {
  -webkit-hyphens: auto;
     -moz-hyphens: auto;
          hyphens: auto;

  & + p {
    margin: 2em 0 0;
  }
}

em { font-style: italic; }

html {
  font-size: $baseFontSize / 16px * 1em;
  line-height: $baseLineHeight / 16px * 1em;

  @include yui_grid();

  @include respond-to(handhelds) {
    @include yui_grid('h-');
  }

  @include respond-to(wide-handhelds) {
    @include yui_grid('wh-');
  }

  @include respond-to(tablets) {
    @include yui_grid('t-');
  }
}

h1, h2, h3, h4, h5, h6 {
  font-family: $sansFontFamily;
  color: $headingsColor;
}

h1 {
  font-size: 2em;
  margin: .67em 0;
}

h2 {
  font-size: 1.5em;
  margin: .75em 0;
}

h3 {
  font-size: 1.17em;
  margin: .83em 0;
}

h5 {
  font-size: .83em;
  margin: 1.5em 0;
}

h6 {
  font-size: .75em;
  margin: 1.67em 0;
}

input, textarea {
  @include plainform;
}

select {
  @include plainform;
  padding: 0;
  text-decoration: underline;
  border: 0;
  &:focus {
    border: 0;
  }
}

label {
  @extend .visuallyhidden;
}



//MCRANDOM////////////////////////////////
button, input[type=submit], .btn {
  @include sweetbutton;
}

.alert-block {
  span.errorMsgLbl { @extend .visuallyhidden; }
  span.errorMsg { @extend .visuallyhidden; }
}

.inline-block {
  display: inline-block
}

.small {
  font-size: .8em;
}

.icon-hidden {
  &:before {
    color: transparent;
  }
  &:after {
    color: transparent;
  }
}

//Candidate for cleanup
.btn-link {
  @include box-shadow(none);
  @include reset-box-model;
  background: none;
  background-color: transparent;
  text-decoration: underline;
  border: none;
  cursor: pointer;
  color: $linkColor;
  position: static;
  &:hover { color: $linkColorHover; }
}

.red {
  color: $hypothered;
}

.pull-left {
  float: left;
}

.pull-right {
  float: right;
}


//FLASH/TOAST/ALERTS///////////////////////////////
.toast, .annotator-notice {
  @include border-radius(.5em);
  @include smallshadow;
  @include single-transition(opacity, .2s);
  border: solid 1px;
  bottom: 18%;
  left: 50%;
  margin-left: -15%;
  opacity: 0;
  pointer-events: none;
  position: fixed;
  text-align: center;
  width: 30%;
  z-index: 2000;

  &.show, &.annotator-notice-show {
    opacity: .8;
    pointer-events: initial;
  }
}

.info, .annotator-notice-info {
  color: #3a87ad;
  background-color: #d9edf7;
  border-color: #98BED1;
}

.success, .annotator-notice-success {
  color: #468847;
  background-color: #dff0d8;
  border-color: #8DC98E;
}

.error, .annotator-notice-error {
  color: #b94a48;
  background-color: #f2dede;
  border-color: #F5A1A0;
}


//CLOSER////////////////////////////////
.close {
  @extend .x-icon;
  float: right;
  width: 1em;
  height: 1em;
  opacity: .2;

  &:hover {
    cursor: pointer;
    opacity: .4;
  }
}



//FORM RELATED////////////////////////////////
.form-horizontal {
  display: inline-block;
  .controls, .control-group, div, fieldset,
  input, button, select, textarea {
    display: inline-block;
  }
  select, textarea, input, button {
    margin: .5em 0;
  }
}

.form-inline .control-group { margin-bottom: 0; }

.form-vertical {
  select, textarea, input, button {
    display: block;
    margin-top: .75em;
  }
}

.req {
  display: none;
}

.slow-validate {
  display: block;
  max-height: 0;
  overflow: hidden;

  &.slow-validate-show {
    @include transition(max-height .25s ease-in 2s);
    max-height: 10em;
  }
}

.visuallyhidden {
  position: absolute;
  overflow: hidden;
  clip: rect(0 0 0 0);
  height: 1px; width: 1px;
  margin: -1px; padding: 0; border: 0;
}



//EXCERPT////////////////////////////////
.excerpt {
  position: relative;
  blockquote {
    margin-bottom: 0;
  }
  .more, .less {
    font-size: .9em;
    font-family: $sansFontFamily;
    display: block;
    text-align: right;
  }
}

blockquote {
  color: $gray;
  font-family: $serifFontFamily;
  font-size: 1em;
  margin-bottom: 1em;
  padding: 0 1em;

  &:before, &:after {
    color: $grayLighter;
    font-family: "icomoon";
    position: absolute;
  }

  &:before {
    content: "\23";
    font-size: 6em;
    top: -.2em;
    left: -.15em;
  }

  &:after {
    content: "\24";
    font-size: 5em;
    right: -.15em;
    bottom: -.1em;
  }
}



//DROPDOWNS////////////////////////////////
.dropdown {
  position: relative;
  span {
    cursor: pointer;
    &:hover {
      color: black;
    }
  }
}

.dropdown-toggle {
  @include fonticon("\002f", right, 0);
  cursor: pointer;
  padding: .5em;

  &:active {
    outline: 0;
  }
}

.dropdown-menu {
  @include rotateX(90deg);
  background: $white;
  border: solid 1px $grayLighter;
  margin-top: .8em;
  top: 100%;
  float: left;
  opacity: 0;
  pointer-events: none;
  position: absolute;
  z-index: 2;

  li {
    cursor: pointer;
    line-height: 1;
    text-align: left;
    padding: .5em;
    white-space: nowrap;

    &:hover {
      color: black;
    }

    &.selected {
      color: black;
      font-weight: 600;
      line-height: 1;
      &:before {
        font-size: .7em;
      }
    }
    &.inactive {
      font-weight: 400;
      color: $grayLighter;
      cursor: default;
      &:hover {
        color: $grayLighter;
      }
      & * {
        cursor: default;
      }
    }

    & + li {
      border-top: dotted 1px $grayLighter;
    }
  }

  a {
    color: inherit;
  }

  // These psuedo-elements add the speech bubble tail / triangle.
  &:before, &:after {
    // http://www.red-team-design.com/css-diagonal-borders-still-not-rendering-properly-on-firefox
    @include scale(.9999);
    border-color: rgba(0, 0, 0, 0);

    border-style: solid;
    border-width: 0 7px 6px 7px;
    content: '';
    position: absolute;
    height: 0;
    left: 5px;
    width: 0;
  }

  &:before {
    border-bottom-color: $grayLighter;
    top: -7px;
  }

  &:after {
    border-bottom-color: $white;
    top: -6px;
    z-index: 3;
  }

  // Aligns the dropdown menu to right
  &.pull-right {
    right: 0;
    left: auto;
    text-align: right;

    // Align the tail
    &:before, &:after {
      left: auto;
      right: 5px;
    }
  }
}

.open {
  & > .dropdown-menu {
    @include smallshadow;
    @include rotateX(0);
    opacity: 1;
    pointer-events: auto;
  }
}



//ICON CLASSES////////////////////////////////
.flag-icon {
  @include fonticon("\28", left);
}

.fave-icon {
  @include fonticon("\e006", left);
  &.checked:before {
    content: "\e005";
  }
}

.reply-icon {
  @include fonticon("\e004", left);
}

.share-icon {
  @include fonticon("\25", left);
}

.down-icon {
  @include fonticon("\e007", left);
}

.clipboard-icon {
  @include fonticon("\33", left);
}

.check-icon {
  @include fonticon("\35", left);
}

.x-icon {
  @include fonticon("\36", left);
}

.vis-icon {
  @include fonticon("\e001", left);
}



//VISIBILITY
.visibility {
  .dropdown-toggle {
    @include fonticon("\3c", right);
  }
  li {
    @include fonticon("\35", right);
    &:after {
      opacity: 0;
    }
    &.selected {
      &:after {
        opacity: 1;
      }
    }
  }
  .vis-public {
    border-bottom: 1px solid $grayLighter;
    margin: .4em 0 0;
    padding: 0 .5em 0;
  }
}


//TABS////////////////////////////////
.nav-tabs {
  @include pie-clearfix;
  margin: 0 .2em;

  a {
    font-family: $sansFontFamily;
    color: $grayDark;
  }

  & > li {
    @include box-shadow(inset 2px -10px 13px -8px hsla(0, 0%, 0%, .1));
    background: darken($white, 2%);
    border-top-right-radius: 2em 5em;
    border-top-left-radius: 2em 5em;
    border: .1em solid $grayLighter;
    border-bottom: none;
    cursor: pointer;
    display: inline-block;
    line-height: 1;
    margin-right: -.5em;
    padding: .25em 1em .5em;
    position: relative;

    &:hover {
      background: $white;
    }

    &.active, &:active {
      @include box-shadow(none);
      background: $white;
      color: #333;
    }

    &.active {
      z-index: 1;
    }
  }
}

.tab-content {
  @include border-radius(.1em);
  background: $white;
  border: solid .1em $grayLighter;
  margin-top: -.1em;
  padding: 1em;
  position: relative;

  .tab-pane {
    display: none;
    &.active {
      display: inherit !important;
    }
  }
}


//NOISE///////////
//Provides the noise background
.noise {
  background: url("../images/noise_1.png");
}


//KNOCKOUT///////////
//Provides a knockout background
.knockout {
  @include border-radius(.5em);
  @include pie-clearfix;
  @include box-shadow(inset 1px 1px 3px hsla(0, 0%, 0%, .1));
  padding: 1em;
}


//PAPER////////////////////////////////
//Provides the white background upon which items sit
.paper {
  @include border-radius(2px);
  @include smallshadow(0, 2px);
  background: $white;
  border: solid 1px $grayLighter;
  padding: 1em;
}


//TOOL BAR////////////////////////////////
.topbar {
  @include smallshadow;
  background: $white;
  border: solid 1px $grayLighter;
  height: 2em;
  position: fixed;
  left: -1px;
  right: -1px;
  top: .5em;
  z-index: 5;

  .barbutton {
    &:hover {
      @include box-shadow(inset 0 1px 3px hsla(0, 0%, 0%, .1));
    }

    &:active {
      @include box-shadow(inset 0 2px 3px hsla(0, 0%, 0%, .1));
    }
  }

  .inner > * {
    padding: .3em;
  }

  .tinyman {
    border-left: 1px solid $grayLighter;
    display: inline-block;
    font-family: $sansFontFamily;
  }
}


//MAIN CONTENT///////
.content {
  margin: 0 auto;
  padding: 1em;
  padding-top: 3.5em;

  .domain .favicon {
    margin: 0 .5em;
  }

  .page {
    margin-bottom: 1em;

    a {
      font-weight: bold;
    }
  }
}


//ANNOTATION////////////////////////////////
//This is for everything that is formatted as an annotation.
.annotation {
  @include pie-clearfix;
  font-family: $sansFontFamily;
  position: relative;

  .user {
    text-decoration: underline;
  }

  .body {
    div {
      clear: both;
      margin: .25em 0;
      #{elements-of-type(inline)}, #{headings()}, p, li {
        @include force-wrap;
      }

      ol, ul {
        padding-left: 1.25em;
      }

      ol {
        list-style-type: decimal;
      }

      ul {
        list-style-type: disc;
      }
    }

    textarea {
      min-height: 8em;
      width: 100%;
    }
  }

  .buttonbar {
    @include pie-clearfix;
    margin: .25em 0;

    .btn {
      margin-right: .5em;
    }
  }

  .tip {
    @extend .small;
    float: right;
  }
  
  .quote {
    font-style: italic
  }
}


//THREADING////////////////////////////////
//Threaded discussion specific
.thread {
  position: relative;

  & > ul {
    padding-left: $thread-padding;
    margin-left: -$thread-padding;

    & > * {
      border-left: 1px dotted $grayLight;
      position: relative;

      &:first-child {
        margin-top: .5em;
      }
    }
  }

  .thread {
    height: 100%;
    padding-left: $thread-padding;
  }

  .threadexp {
    height: $threadexp-width;
    width: $threadexp-width;
    position: absolute;
    top: $threadexp-width / 2;
    left: -($threadexp-width / 2);
    outline: 1px dotted #aaa;
    @include icon("minus_1.png");
  }

  .annotation {
    &.squished {
      padding-left: 0;
    }
  }

  //These are all the changes needed to collapse thread objects.
  .collapsed {
    display: block !important;

    & > ul {
      max-height: 0;
      overflow: hidden;
    }

    & > .annotation {
      .body * {
        overflow: hidden;
        text-overflow: ellipsis;
        -o-text-overflow: ellipsis;
        white-space: nowrap;
        font-style: italic;
        margin-top: 0;
        margin-bottom: 0;
      }

      .user {
        display: run-in;
        margin-right: .25em;
      }
    }

    & > .threadexp {
      background-image: url("../images/plus_1.png");
    }
  }

  &.collapse-hide-setup, &.collapse-show-setup {
    @include transition-duration(.4s);

    & > ul {
      @include transition-duration(.4s);
      @include transition-property(max-height);
    }
  }

  &.collapse-hide-setup > ul {
    @include transition-timing-function(cubic-bezier(0, 1, 0, 1));
    max-height: 65536px;
    overflow: hidden;
  }

  &.collapse-hide-start > ul {
    max-height: 0;
  }

  &.collapse-show-setup > ul {
    @include transition-timing-function(cubic-bezier(1, 0, 1, 0));
    max-height: 0;
    overflow: hidden;
  }

  &.collapse-show-start > ul {
    max-height: 65536px;
  }
}



//MAGICONTROLS////////////////////////////////
.magicontrols {
  & > * {
    display: inline-block;
    padding-right: .8em;
  }

  &.pull-right {
    text-align: right;

    & > * {
      padding-left: .8em;
      padding-right: 0;
    }
  }

  & > .show {
    @include transition(opacity);
    @include transition-delay(.15s);
    @include transition-duration(1.05s);
    opacity: 0;

    &.open, :hover > & {
      @include transition-duration(.15s);
      opacity: 1;
    }
  }
}

.share-dialog {
   display: none;
  .icon-input {
    position: relative;
    .share-text {
      width: 100%;
    }
  }
}

//SUMMARY////////////////////////////////
//This is specific to the summary view.
.summary {
  margin-bottom: 1em;
  position: relative;
  cursor: pointer;

  &:hover {
    @include smallshadow(2px, 3px, .1);
    bottom: 1px;
  }

  &:active {
    @include smallshadow(2px, 1px, .1);
    bottom: 0;
  }

  // Things not shown in the summary view
  .magicontrols .show {
    display: none;
  }
}

//STREAMER////////////////////////////////
//This is specific to the streamer page
.main-content {
  margin:0;
}


.center_button {
  text-align: center;
}

.button_controls {
  margin-left: 1em;
  margin-right: 1em;
  margin-bottom: 0.5em;
  margin-top: 0.5em;
}

.stream-list {
  margin-bottom: 1.5em; 
}


.filter-body {
 overflow: visible;
 padding-bottom: 1.5em;
}

.side-bar-right {
    width: 15em;
    height: 100%;
    position: absolute;
    top: 0px;
    right: 0px;
}

.side-bar-left {
    width: 30em;
    height: 100%;
    position: absolute;
    top: 0px;
    left: 0px;
}

@mixin sidebar_animation {
  -webkit-transition: 1s linear all;
  -moz-transition: 1s linear all;
  -o-transition: 1s linear all;
  transition: 1s linear all;
  overflow-y:hidden;
}

.sidebar_anim_show_left-setup {
  @include sidebar_animation;
  opacity: 0;
  width: 0em;
}

.sidebar_anim_show_left-setup.sidebar_anim_show_left-start {
  opacity: 1;
  width: 30em;
}

.sidebar_anim_show_right-setup {
  @include sidebar_animation;
  opacity: 0;
  width: 0em;
}

.sidebar_anim_show_right-setup.sidebar_anim_show_right-start {
  opacity: 1;
  width: 15em;
}
.sidebar_anim_hide_right-setup {
  @include sidebar_animation;
  opacity: 1;
  width: 15em;
}

.sidebar_anim_hide_right-setup.sidebar_anim_hide_right-start {
  opacity: 0;
  width: 0em;
}

.sidebar_anim_hide_left-setup {
  @include sidebar_animation;
  opacity: 1;
  width: 30em;
}

.sidebar_anim_hide_left-setup.sidebar_anim_hide_left-start {
  opacity: 0;
  width: 0em;
}

.searchbar-border {
  height: auto;
  padding-bottom: 2em;
}

.searchbar-error {
  color: red;
}

.menu-width {
  width: 20em;
  white-space: pre-line;
}

pre {outline: 1px solid #ccc; padding: 5px; margin: 5px; }
.string { color: green; }
.number { color: darkorange; }
.boolean { color: blue; }
.null { color: magenta; }
.key { color: red; }

.sidebar-content {
  padding-top: 4em;
  overflow-x:hidden;
  overflow-y:hidden;
}


.searchbar {
  margin-top: 8em;
}

.searchinput {
  width: 79%;
}

.searchbutton {
  width: 19%
}

.searchfield {
  width: 100%
}

.small-padding {
  padding-top: 1em;
  padding-bottom: 1em;
}

<<<<<<< HEAD
//A grid of cards
.card-grid {
  position: relative;
  margin: 0 -1em;
  & > * {
    padding: 1em;
    margin: -1em 0;
=======

/*
    Mobile layout
    240-479 px
    Zoomed out below 320 px
*/

@media screen and (min-width: 15em) {
  .content { padding: 3em 1em; }
}

/*
    Wide mobile layout
    480-767 px
    Zoomed in above 480 px
*/

@media screen and (min-width: 30em) {
}

/*
    Tablet layout
    600-911 px
    Zoomed in above 600 px
*/

@media screen and (min-width: 37.5em) {
  .content { 
    padding-left: 6em; 
    padding-right: 6em; 
    padding-top: 3.5em; 
    padding-bottom: 0.5em; 
  }
}

/*
    Widescreen layout
    912-1887 px
    Zoomed in above 912 px
*/

@media screen and (min-width: 57em) {
  .content {
    max-width: grid(12);
    margin: auto;
>>>>>>> 79cc0da2
  }
}<|MERGE_RESOLUTION|>--- conflicted
+++ resolved
@@ -1004,7 +1004,6 @@
   padding-bottom: 1em;
 }
 
-<<<<<<< HEAD
 //A grid of cards
 .card-grid {
   position: relative;
@@ -1012,52 +1011,5 @@
   & > * {
     padding: 1em;
     margin: -1em 0;
-=======
-
-/*
-    Mobile layout
-    240-479 px
-    Zoomed out below 320 px
-*/
-
-@media screen and (min-width: 15em) {
-  .content { padding: 3em 1em; }
-}
-
-/*
-    Wide mobile layout
-    480-767 px
-    Zoomed in above 480 px
-*/
-
-@media screen and (min-width: 30em) {
-}
-
-/*
-    Tablet layout
-    600-911 px
-    Zoomed in above 600 px
-*/
-
-@media screen and (min-width: 37.5em) {
-  .content { 
-    padding-left: 6em; 
-    padding-right: 6em; 
-    padding-top: 3.5em; 
-    padding-bottom: 0.5em; 
-  }
-}
-
-/*
-    Widescreen layout
-    912-1887 px
-    Zoomed in above 912 px
-*/
-
-@media screen and (min-width: 57em) {
-  .content {
-    max-width: grid(12);
-    margin: auto;
->>>>>>> 79cc0da2
   }
 }