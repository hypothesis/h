--- conflicted
+++ resolved
@@ -7,12 +7,8 @@
 
 from h.auth.util import request_auth_client, validate_auth_client_authority
 from h.presenters import GroupJSONPresenter, GroupsJSONPresenter
-<<<<<<< HEAD
 from h.schemas.api.group import CreateGroupAPISchema, GetGroupsAPISchema
-=======
-from h.schemas.api.group import CreateGroupAPISchema
 from h.schemas import ValidationError
->>>>>>> c418d02e
 from h.traversal import GroupContext
 from h.views.api.config import api_config
 
@@ -48,13 +44,8 @@
             body_schema=CreateGroupAPISchema())
 def create(request):
     """Create a group from the POST payload."""
-<<<<<<< HEAD
-=======
     if request.user is None:
         raise ValidationError('Request must have an authenticated user')
-
-    schema = CreateGroupAPISchema()
->>>>>>> c418d02e
 
     appstruct = request.validated_body
     group_properties = {
