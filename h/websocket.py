--- conflicted
+++ resolved
@@ -173,7 +173,6 @@
 
     config.include("h.streamer")
 
-<<<<<<< HEAD
     # Configure sentry
     config.add_settings(
         {
@@ -183,10 +182,9 @@
     )
 
     config.include("h_pyramid_sentry")
-=======
+    
     # Add support for logging exceptions whenever they arise
     config.include("pyramid_exclog")
     config.add_settings({"exclog.extra_info": True})
->>>>>>> fa59f51c
 
     return config.make_wsgi_app()