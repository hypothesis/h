--- conflicted
+++ resolved
@@ -35,8 +35,6 @@
 
    .gradient {
      background-image: linear-gradient(rgba(255, 255, 255, 0) -38%, rgb(255, 255, 255)), linear-gradient(70deg, rgb(247, 229, 152) 32%, rgb(172, 209, 239)); 
-
-<<<<<<< HEAD
     max-height: 800px;
     position: absolute;
     height: 800px;
@@ -44,19 +42,6 @@
     top: 0;
     width: 100%;
    }
-=======
-{% block meta %}
-  {{ super() }}
-  <link rel='canonical' href='{{ base_url }}'>
-  <link rel="chrome-webstore-item"
-        href="{{ chrome_extension_link }}">
-  <link href="{{ rss_feed_url }}" rel="alternate" type="application/rss+xml">
-  <meta property="og:url" content="{{ base_url }}" />
-  <meta property="og:title" content="Hypothesis | Annotate the web" />
-  <meta property="og:description" content="Use Hypothes.is to take personal notes or have conversations on any page online"/>
-  <meta property="og:image" content="{{ base_url }}assets/images/logo_new.png" />
-{% endblock %}
->>>>>>> b1579f4e
 
    .signupBtn {
     text-align: center;
@@ -86,72 +71,9 @@
     margin-top: 140px;
    }
 
-<<<<<<< HEAD
    .footerLinks a{
     margin-left: 10px;  
    }
-=======
-  <header class="navbar navbar-default navbar-static-top">
-    <div class="container">
-      <div class="navbar-header">
-        <button type="button" class="navbar-toggle collapsed"
-                data-toggle="collapse" data-target=".navbar-collapse">
-          <span class="sr-only">Toggle navigation</span>
-          <span class="icon-bar"></span>
-          <span class="icon-bar"></span>
-          <span class="icon-bar"></span>
-        </button>
-        <a class="navbar-brand" href="{{ base_url }}">
-          Hypothes<span class="red">.</span>is
-        </a>
-      </div>
-      <nav class="collapse navbar-collapse">
-        <div class="menu-main-menu-container">
-          <ul id="menu-main-menu" class="nav navbar-nav">
-            <li id="menu-item-3607"
-                class="menu-item menu-item-type-post_type menu-item-object-page menu-item-3607">
-              <a href="{{ base_url }}about/">About</a>
-            </li>
-            <li id="menu-item-3609"
-                class="menu-item menu-item-type-post_type menu-item-object-page menu-item-3609">
-              <a href="{{ base_url }}blog/">Blog</a>
-            </li>
-            <li id="menu-item-3608"
-                class="menu-item menu-item-type-post_type menu-item-object-page menu-item-3608">
-              <a href="{{ base_url }}contribute/">Contribute</a>
-            </li>
-            <li id="menu-item-5894"
-                class="menu-item menu-item-type-post_type menu-item-object-page menu-item-5894">
-              <a href="{{ base_url }}bioscience/">Bioscience</a>
-            </li>
-            <li id="menu-item-4372"
-                class="menu-item menu-item-type-post_type menu-item-object-page menu-item-4372">
-              <a href="{{ base_url }}education/">Education</a>
-            </li>
-            <li id="menu-item-3615"
-                class="menu-item menu-item-type-post_type menu-item-object-page menu-item-3615">
-              <a href="{{ base_url }}jobs/">Jobs</a>
-            </li>
-             <li id="menu-item-3615"
-                class="menu-item menu-item-type-post_type menu-item-object-page menu-item-3615">
-              <a href="https://hypothesis.zendesk.com/hc/en-us" target='_blank'>Help</a>
-            </li>
-          </ul>
-        </div>
-        <ul class="nav navbar-nav pull-right login">
-          {% if username %}
-            <li><a href="{{ user_account_link }}">{{ username }}</a></li>
-            <li><a href="{{ request.route_url("logout") }}">Log out</a></li>
-          {% else %}
-            <li><a href="{{ base_url }}login">Log in</a></li>
-            <li><a href="{{ base_url }}signup">Create an account</a></li>
-          {% endif %}
-        </ul>
-      </nav>
-      {% include "h:templates/includes/flashbar.html.jinja2" %}
-    </div>
-  </header>
->>>>>>> b1579f4e
 
    .logo-header {
    	left: 50px;
