--- conflicted
+++ resolved
@@ -353,31 +353,21 @@
           loadFromSearch:
             limit: 1000
             uri: href
-<<<<<<< HEAD
-
-        this.addPlugin 'Store', options
-        this.patch_store this.plugins.Store
-        console.log "Loaded annotions for #{href}."
-          
-        for uri in @plugins.Document.uris()
-          console.log "Also loading annotations for: " + uri 
-          this.plugins.Store._apiRequest 'search', uri: uri, (data) =>
-            this.plugins.Store._onLoadAnnotationsFromSearch data
-=======
         this.addStore(options)
 
   addStore: (options) ->
     this.addPlugin 'Store', options
     this.patch_store this.plugins.Store
 
-    href = options.loadFromSearch?.uri
-    return unless href?
-
-    console.log "Loaded annotions for '" + href + "'."
-    for href in this.getSynonymURLs href
-      console.log "Also loading annotations for: " + href
-      this.plugins.Store.loadAnnotationsFromSearch uri: href
->>>>>>> 076f0aa7
+    uri = options.loadFromSearch?.uri
+    return unless uri?
+
+    console.log "Loaded annotions for '" + uri + "'."
+    for relatedUri in @plugins.Document.uris()
+      if uri == relatedUri
+        continue
+      console.log "Also loading annotations for: " + relatedUri
+      this.plugins.Store.loadAnnotationsFromSearch uri: relatedUri
 
 class DraftProvider
   drafts: []
