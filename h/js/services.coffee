class Hypothesis extends Annotator
  events:
    serviceDiscovery: 'serviceDiscovery'

  # Plugin configuration
  options:
    Discovery: {}
    Heatmap: {}
    Permissions:
      permissions:
        read: ['group:__world__']
      userAuthorize: (action, annotation, user) ->
        if annotation.permissions
          tokens = annotation.permissions[action] || []

          if tokens.length == 0
            # Empty or missing tokens array: only admin can perform action.
            return false

          for token in tokens
            if this.userId(user) == token
              return true
            if token == 'group:__world__'
              return true
            if token == 'group:__authenticated__' and this.user?
              return true

          # No tokens matched: action should not be performed.
          return false

        # Coarse-grained authorization
        else if annotation.user
          return user and this.userId(user) == this.userId(annotation.user)

        # No authorization info on annotation: free-for-all!
        true
      showEditPermissionsCheckbox: false,
      showViewPermissionsCheckbox: false,
      userString: (user) -> user.replace(/^acct:(.+)@(.+)$/, '$1 on $2')
    Threading: {}
    Document: {}

  # Internal state
  dragging: false     # * To enable dragging only when we really want to

  # Here as a noop just to make the Permissions plugin happy
  # XXX: Change me when Annotator stops assuming things about viewers
  viewer:
    addField: (-> )

  this.$inject = ['$document', '$location', '$rootScope', '$route', 'drafts']
  constructor: ($document, $location, $rootScope, $route, drafts) ->
    super ($document.find 'body')

    # Load plugins
    for own name, opts of @options
      if not @plugins[name] and name of Annotator.Plugin
        this.addPlugin(name, opts)

    # Set up XDM connection
    this._setupXDM()

    # Add some info to new annotations
    this.subscribe 'beforeAnnotationCreated', (annotation) =>
      # Annotator assumes a valid array of targets and highlights.
      unless annotation.target?
        annotation.target = []
      unless annotation.highlights?
        annotation.highlights = []

      # Register it with the draft service
      drafts.add annotation

    # Set default owner permissions on all annotations
    for event in ['beforeAnnotationCreated', 'beforeAnnotationUpdated']
      this.subscribe event, (annotation) =>
        permissions = @plugins.Permissions
        if permissions.user?
          userId = permissions.options.userId(permissions.user)
          for action, roles of annotation.permissions
            unless userId in roles then roles.push userId

    # Update the heatmap when the host is updated or annotations are loaded
    bridge = @plugins.Bridge
    heatmap = @plugins.Heatmap
    threading = @threading
    updateOn = [
      'hostUpdated'
      'annotationsLoaded'
      'annotationCreated'
      'annotationDeleted'
    ]
    for event in updateOn
      this.subscribe event, =>
        @provider.call
          method: 'getHighlights'
          success: ({highlights, offset}) ->
            heatmap.updateHeatmap
              highlights:
                for hl in highlights when hl.data
                  annotation = bridge.cache[hl.data]
                  angular.extend hl, data: annotation
              offset: offset

    # Reload the route after annotations are loaded
    this.subscribe 'annotationsLoaded', -> $route.reload()

  _setupXDM: ->
    $location = @element.injector().get '$location'
    $rootScope = @element.injector().get '$rootScope'
    $window = @element.injector().get '$window'
    drafts = @element.injector().get 'drafts'

    # Set up the bridge plugin, which bridges the main annotation methods
    # between the host page and the panel widget.
    whitelist = ['diffHTML', 'quote', 'ranges', 'target', 'id']
    this.addPlugin 'Bridge',
      origin: $location.search().xdm
      window: $window.parent
      formatter: (annotation) =>
        formatted = {}
        for k, v of annotation when k in whitelist
          formatted[k] = v
        formatted
      parser: (annotation) =>
        parsed = {}
        for k, v of annotation when k in whitelist
          parsed[k] = v
        parsed

    @api = Channel.build
      origin: $location.search().xdm
      scope: 'annotator:api'
      window: $window.parent

    .bind('addToken', (ctx, token) =>
      @element.scope().token = token
      @element.scope().$digest()
    )

    @provider = Channel.build
      origin: $location.search().xdm
      scope: 'annotator:panel'
      window: $window.parent
<<<<<<< HEAD
      onReady: =>
        patch_update = (store) =>
          # When the store plugin finishes a request, update the annotation
          # using a monkey-patched update function which updates the threading
          # if the annotation has a newly-assigned id and ensures that the id
          # is enumerable.
          store.updateAnnotation = (annotation, data) =>
            if annotation.id? and annotation.id != data.id
              # Update the id table for the threading
              thread = @threading.getContainer annotation.id
              thread.message.id = data.id
              @threading.idTable[data.id] = thread
              delete @threading.idTable[annotation.id]

              # The id is no longer temporary and should be serialized
              # on future Store requests.
              Object.defineProperty annotation, 'id',
                configurable: true
                enumerable: true
                writable: true

              # If the annotation is loaded in a view, switch the view
              # to reference the new id.
              search = $location.search()
              if search? and search.id == annotation.id
                search.id = data.id
                $location.search(search).replace()

            # Update the annotation with the new data
            annotation = angular.extend annotation, data

            # Give angular a chance to react
            $rootScope.$digest()

        # Get the location of the annotated document
        @provider.call
          method: 'getHref'
          success: (href) =>
            this.addPlugin 'Store',
              annotationData:
                uri: href
              loadFromSearch:
                limit: 1000
                uri: href
              prefix: '/api'
            patch_update this.plugins.Store
            console.log "Loaded annotions for '" + href + "'."
            debugger
            for href in this.getSynonymURLs href
              console.log "Also loading annotations for: " + href
              this.plugins.Store._apiRequest 'search', uri: href, (data) =>
                console.log "Found " + data.total + " annotations here.."
                this.plugins.Store._onLoadAnnotationsFromSearch data
=======
      onReady: => console.log "Sidepanel: channel is ready"
>>>>>>> 47fd0628

        # Dodge toolbars [DISABLE]
        #@provider.getMaxBottom (max) =>
        #  @element.css('margin-top', "#{max}px")
        #  @element.find('.topbar').css("top", "#{max}px")
        #  @element.find('#gutter').css("margin-top", "#{max}px")
        #  @plugins.Heatmap.BUCKET_THRESHOLD_PAD += max

    @provider

    .bind('publish', (ctx, args...) => this.publish args...)

    .bind('back', =>
      # This guy does stuff when you "back out" of the interface.
      # (Currently triggered by a click on the source page.)
      return unless drafts.discard()
      if $location.path() == '/viewer' and $location.search()?.id?
        $rootScope.$apply => $location.search('id', null).replace()
      else
        $rootScope.$apply => this.hide()
    )

  getSynonymURLs: (href) ->
    stringStartsWith = (string, prefix) ->
      prefix is string.substr 0, prefix.length

    stringEndsWith = (string, suffix) ->
      suffix is string.substr string.length - suffix.length

    console.log "Looking for synonym URLs for '" + href + "'..."
    results = []
    if stringStartsWith href, "http://elife.elifesciences.org/content"
      if stringEndsWith href, ".full-text.pdf"
        root = href.substr 0, href.length - ".full-text.pdf".length
        results.push root
        results.push root + ".full.pdf"
      else if stringEndsWith href, ".full.pdf"
        root = href.substr 0, href.length - ".full.pdf".length
        results.push root
        results.push root + ".full-text.pdf"        
      else
        results.push href + ".full.pdf"
        results.push href + ".full-text.pdf"
    else if stringStartsWith href, "https://peerj.com/articles/"
      if stringEndsWith href, ".pdf"
        results.push (href.substr 0, href.length - 4) + "/"
      else
        results.push (href.substr 0, href.length - 1) + ".pdf"
        
    return results

  _setupWrapper: ->
    @wrapper = @element.find('#wrapper')
    .on 'mousewheel', (event, delta) ->
      # prevent overscroll from scrolling host frame
      # This is actually a bit tricky. Starting from the event target and
      # working up the DOM tree, find an element which is scrollable
      # and has a scrollHeight larger than its clientHeight.
      # I've obsered that some styles, such as :before content, may increase
      # scrollHeight of non-scrollable elements, and that there a mysterious
      # discrepancy of 1px sometimes occurs that invalidates the equation
      # typically cited for determining when scrolling has reached bottom:
      #   (scrollHeight - scrollTop == clientHeight)
      $current = $(event.target)
      while $current.css('overflow') in ['hidden', 'visible']
        $parent = $current.parent()
        # Break out on document nodes
        if $parent.get(0).nodeType == 9
          event.preventDefault()
          return
        $current = $parent
      scrollTop = $current[0].scrollTop
      scrollEnd = $current[0].scrollHeight - $current[0].clientHeight
      if delta > 0 and scrollTop == 0
        event.preventDefault()
      else if delta < 0 and scrollEnd - scrollTop <= 5
        event.preventDefault()
    this

  _setupDocumentEvents: ->
    el = document.createElementNS 'http://www.w3.org/1999/xhtml', 'canvas'
    el.width = el.height = 1
    @element.append el

    handle = @element.find('.topbar .tri')[0]
    handle.addEventListener 'dragstart', (event) =>
      event.dataTransfer.setData 'text/plain', ''
      event.dataTransfer.setDragImage el, 0, 0
      @dragging = true
      @provider.notify method: 'setDrag', params: true      
      @provider.notify method: 'dragFrame', params: event.screenX
    handle.addEventListener 'dragend', (event) =>
      @dragging = false
      @provider.notify method: 'setDrag', params: false      
      @provider.notify method: 'dragFrame', params: event.screenX
    @element[0].addEventListener 'dragover', (event) =>
      if @dragging then @provider.notify method: 'dragFrame', params: event.screenX
    @element[0].addEventListener 'dragleave', (event) =>
      if @dragging then @provider.notify method: 'dragFrame', params: event.screenX

    this

  # Override things not used in the angular version.
  _setupDynamicStyle: -> this
  _setupViewer: -> this
  _setupEditor: -> this

  # (Optionally) put some HTML formatting around a quote
  getHtmlQuote: (quote) -> quote

  # Do nothing in the app frame, let the host handle it.
  setupAnnotation: (annotation) -> annotation

  showViewer: (annotations=[]) =>
    this.show()
    @element.injector().invoke [
      '$location', '$rootScope',
      ($location, $rootScope) ->
        $rootScope.annotations = annotations
        $location.path('/viewer').replace()
        $rootScope.$digest()
    ]
    this

  showEditor: (annotation) =>
    this.show()
    @element.injector().invoke [
      '$location', '$rootScope', '$route'
      ($location, $rootScope, $route) =>
        unless this.plugins.Auth? and this.plugins.Auth.haveValidToken()
          $route.current.locals.$scope.$apply ->
            $route.current.locals.$scope.$emit 'showAuth', true
          return

        # Set the path
        search =
          id: annotation.id
          action: 'create'
        $location.path('/editor').search(search)
 
        # Digest the change
        $rootScope.$digest()

        # Push the annotation into the editor scope
        if $route.current.controller is 'EditorController'
          $route.current.locals.$scope.$apply (s) -> s.annotation = annotation
    ]
    this

  show: =>
    @element.scope().frame.visible = true

  hide: =>
    @element.scope().frame.visible = false

  patch_store: (store) =>
    $location = @element.injector().get '$location'
    $rootScope = @element.injector().get '$rootScope'

    # When the store plugin finishes a request, update the annotation
    # using a monkey-patched update function which updates the threading
    # if the annotation has a newly-assigned id and ensures that the id
    # is enumerable.
    store.updateAnnotation = (annotation, data) =>
      if annotation.id? and annotation.id != data.id
        # Update the id table for the threading
        thread = @threading.getContainer annotation.id
        thread.id = data.id
        @threading.idTable[data.id] = thread
        delete @threading.idTable[annotation.id]

        # The id is no longer temporary and should be serialized
        # on future Store requests.
        Object.defineProperty annotation, 'id',
          configurable: true
          enumerable: true
          writable: true

        # If the annotation is loaded in a view, switch the view
        # to reference the new id.
        search = $location.search()
        if search? and search.id == annotation.id
          search.id = data.id
          $location.search(search).replace()

      # Update the annotation with the new data
      annotation = angular.extend annotation, data

      # Give angular a chance to react
      $rootScope.$digest()

  serviceDiscovery: (options) =>
    $location = @element.injector().get '$location'
    $rootScope = @element.injector().get '$rootScope'

    angular.extend @options, Store: options

    # Get the location of the annotated document
    @provider.call
      method: 'getHref'
      success: (href) =>
        options = angular.extend {}, (@options.Store or {}),
          annotationData:
            uri: href
          loadFromSearch:
            limit: 1000
            uri: href
        this.addPlugin 'Store', options
        this.patch_store this.plugins.Store
        console.log "Loaded annotions for '" + href + "'."
        for href in this.getSynonymURLs href
          console.log "Also loading annotations for: " + href
          this.plugins.Store._apiRequest 'search', uri: href, (data) =>
            console.log "Found " + data.total + " annotations here.."
            this.plugins.Store._onLoadAnnotationsFromSearch data


class DraftProvider
  drafts: []

  $get: -> this
  add: (draft) -> @drafts.push draft unless this.contains draft
  remove: (draft) -> @drafts = (d for d in @drafts when d isnt draft)
  contains: (draft) -> (@drafts.indexOf draft) != -1

  discard: ->
    count = (d for d in @drafts when d.text?.length).length
    text =
      switch count
        when 0 then null
        when 1
          """You have an unsaved reply.

          Do you really want to discard this draft?"""
        else
          """You have #{count} unsaved replies.

          Do you really want to discard these drafts?"""

    if count == 0 or confirm text
      @drafts = []
      true
    else
      false


class FlashProvider
  queues:
    '': []
    info: []
    error: []
    success: []
  notice: null
  timeout: null

  constructor: ->
    # Configure notification classes
    angular.extend Annotator.Notification,
      INFO: 'info'
      ERROR: 'error'
      SUCCESS: 'success'

  _process: ->
    @timeout = null
    for q, msgs of @queues
      if msgs.length
        msg = msgs.shift()
        unless q then [q, msg] = msg
        notice = Annotator.showNotification msg, q
        @timeout = this._wait =>
          # work around Annotator.Notification not removing classes
          for _, klass of notice.options.classes
            notice.element.removeClass klass
          this._process()
        break

  $get: ['$timeout', 'annotator', ($timeout, annotator) ->
    this._wait = (cb) -> $timeout cb, 5000
    angular.bind this, this._flash
  ]

  _flash: (queue, messages) ->
    if @queues[queue]?
      @queues[queue] = @queues[queue]?.concat messages
      this._process() unless @timeout?


angular.module('h.services', [])
  .provider('drafts', DraftProvider)
  .provider('flash', FlashProvider)
  .service('annotator', Hypothesis)<|MERGE_RESOLUTION|>--- conflicted
+++ resolved
@@ -142,63 +142,7 @@
       origin: $location.search().xdm
       scope: 'annotator:panel'
       window: $window.parent
-<<<<<<< HEAD
-      onReady: =>
-        patch_update = (store) =>
-          # When the store plugin finishes a request, update the annotation
-          # using a monkey-patched update function which updates the threading
-          # if the annotation has a newly-assigned id and ensures that the id
-          # is enumerable.
-          store.updateAnnotation = (annotation, data) =>
-            if annotation.id? and annotation.id != data.id
-              # Update the id table for the threading
-              thread = @threading.getContainer annotation.id
-              thread.message.id = data.id
-              @threading.idTable[data.id] = thread
-              delete @threading.idTable[annotation.id]
-
-              # The id is no longer temporary and should be serialized
-              # on future Store requests.
-              Object.defineProperty annotation, 'id',
-                configurable: true
-                enumerable: true
-                writable: true
-
-              # If the annotation is loaded in a view, switch the view
-              # to reference the new id.
-              search = $location.search()
-              if search? and search.id == annotation.id
-                search.id = data.id
-                $location.search(search).replace()
-
-            # Update the annotation with the new data
-            annotation = angular.extend annotation, data
-
-            # Give angular a chance to react
-            $rootScope.$digest()
-
-        # Get the location of the annotated document
-        @provider.call
-          method: 'getHref'
-          success: (href) =>
-            this.addPlugin 'Store',
-              annotationData:
-                uri: href
-              loadFromSearch:
-                limit: 1000
-                uri: href
-              prefix: '/api'
-            patch_update this.plugins.Store
-            console.log "Loaded annotions for '" + href + "'."
-            debugger
-            for href in this.getSynonymURLs href
-              console.log "Also loading annotations for: " + href
-              this.plugins.Store._apiRequest 'search', uri: href, (data) =>
-                console.log "Found " + data.total + " annotations here.."
-                this.plugins.Store._onLoadAnnotationsFromSearch data
-=======
       onReady: => console.log "Sidepanel: channel is ready"
->>>>>>> 47fd0628
 
         # Dodge toolbars [DISABLE]
         #@provider.getMaxBottom (max) =>
