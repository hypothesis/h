--- conflicted
+++ resolved
@@ -151,17 +151,15 @@
           annotator.clickAdder()
         , 500
 
-<<<<<<< HEAD
       if newValue? and $scope.ongoingHighlightSwitch
         $timeout =>
           $scope.toggleHighlightingMode()
         , 500
-=======
+
     $scope.$watch 'socialView.name', (newValue, oldValue) ->
       return if newValue is oldValue
       console.log "Social View changed to '" + newValue + "'. Reloading annotations."
       $scope.reloadAnnotations()
->>>>>>> 42a40801
 
     $scope.$watch 'frame.visible', (newValue) ->
       if newValue
