--- conflicted
+++ resolved
@@ -21,11 +21,7 @@
         Event.assert_called_once_with(sentinel.event_dict, sentinel.hint_dict)
 
     def test_adding_filters(self):
-<<<<<<< HEAD
-        assert len(EventFilter.filter_functions) == 0
-=======
         assert not EventFilter.filters_functions
->>>>>>> 9488a4f1
 
         EventFilter.add_filters([self.always_filter])
         EventFilter.add_filters([self.never_filter])
